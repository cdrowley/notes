# notes
<<<<<<< HEAD
A space to begin collating pieces of data analysis / visualisation / modelling and commonly used snippets 
=======
code snippets & useful tutorial reference notes
>>>>>>> d8d4726b
<|MERGE_RESOLUTION|>--- conflicted
+++ resolved
@@ -1,6 +1,3 @@
 # notes
-<<<<<<< HEAD
-A space to begin collating pieces of data analysis / visualisation / modelling and commonly used snippets 
-=======
-code snippets & useful tutorial reference notes
->>>>>>> d8d4726b
+
+A space to begin collating pieces of data analysis / visualisation / modelling and commonly used snippets 